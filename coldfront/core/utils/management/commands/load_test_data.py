--- conflicted
+++ resolved
@@ -7,11 +7,7 @@
 from django.core.management import call_command
 from django.core.management.base import BaseCommand
 
-<<<<<<< HEAD
-from coldfront.core.project.models import Project, ProjectStatusChoice, ProjectUser, ProjectUserRoleChoice, ProjectUserStatusChoice
-from coldfront.core.resource.models import ResourceType, Resource, ResourceAttribute, ResourceAttributeType
-=======
->>>>>>> ef81c688
+
 from coldfront.core.field_of_science.models import FieldOfScience
 from coldfront.core.grant.models import (Grant, GrantFundingAgency,
                                          GrantStatusChoice)
@@ -19,7 +15,7 @@
                                            ProjectUser, ProjectUserRoleChoice,
                                            ProjectUserStatusChoice)
 from coldfront.core.publication.models import Publication, PublicationSource
-from coldfront.core.resources.models import (Resource, ResourceAttribute,
+from coldfront.core.resource.models import (Resource, ResourceAttribute,
                                              ResourceAttributeType,
                                              ResourceType)
 from coldfront.core.subscription.models import (Subscription,
