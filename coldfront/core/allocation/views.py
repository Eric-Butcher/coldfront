--- conflicted
+++ resolved
@@ -210,21 +210,15 @@
 
         if start_date and allocation_obj.start_date != start_date:
             allocation_obj.start_date = start_date
-
-<<<<<<< HEAD
-            if 'approved' in request.POST:
-                return HttpResponseRedirect(reverse('allocation-activate-request', kwargs={'pk': pk}))
-
-            if EMAIL_ENABLED:
-                resource_name = allocation_obj.get_parent_resource
-                domain_url = get_domain_url(self.request)
-                allocation_url = '{}{}'.format(domain_url, reverse(
-                    'allocation-detail', kwargs={'pk': allocation_obj.pk}))
-=======
+            
+
         if end_date and allocation_obj.end_date != end_date:
             allocation_obj.end_date = end_date
+           
         allocation_obj.save()
->>>>>>> 040fec60
+
+        if 'approved' in request.POST:
+            return HttpResponseRedirect(reverse('allocation-activate-request', kwargs={'pk': pk}))
 
         if old_status != 'Active' == new_status:
             if not start_date:
